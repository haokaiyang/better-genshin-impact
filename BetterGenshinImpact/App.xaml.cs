--- conflicted
+++ resolved
@@ -73,7 +73,6 @@
                 services.AddView<INavigationWindow, MainWindow, MainWindowViewModel>();
                 services.AddSingleton<NotifyIconViewModel>();
 
-<<<<<<< HEAD
                 // Views
                 services.AddView<HomePage, HomePageViewModel>();
                 services.AddView<ScriptControlPage, ScriptControlViewModel>();
@@ -82,26 +81,6 @@
                 services.AddView<CommonSettingsPage, CommonSettingsPageViewModel>();
                 services.AddView<TaskSettingsPage, TaskSettingsPageViewModel>();
                 services.AddView<HotKeyPage, HotKeyPageViewModel>();
-=======
-                // Views and ViewModels
-                services.AddSingleton<HomePage>();
-                services.AddSingleton<HomePageViewModel>();
-                services.AddSingleton<ScriptControlPage>();
-                services.AddSingleton<ScriptControlViewModel>();
-                services.AddSingleton<TriggerSettingsPage>();
-                services.AddSingleton<TriggerSettingsPageViewModel>();
-                services.AddSingleton<MacroSettingsPage>();
-                services.AddSingleton<MacroSettingsPageViewModel>();
-                services.AddSingleton<CommonSettingsPage>();
-                services.AddSingleton<CommonSettingsPageViewModel>();
-                services.AddSingleton<TaskSettingsPage>();
-                services.AddSingleton<TaskSettingsPageViewModel>();
-                services.AddSingleton<NotificationSettingsPage>();
-                services.AddSingleton<NotificationSettingsPageViewModel>();
-
-                services.AddSingleton<HotKeyPage>();
-                services.AddSingleton<HotKeyPageViewModel>();
->>>>>>> 85b25303
 
                 // My Services
                 services.AddSingleton<TaskTriggerDispatcher>();
