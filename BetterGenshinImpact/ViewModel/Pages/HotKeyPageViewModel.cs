--- conflicted
+++ resolved
@@ -483,12 +483,8 @@
                 {
                     if (_pathRecording)
                     {
-<<<<<<< HEAD
                         new TaskRunner(DispatcherTimerOperationEnum.UseCacheImageWithTrigger)
                            .FireAndForget(async () => await PathExecutor.Pathing(_pathRecorder.PathingTask, CancellationContext.Instance.Cts));
-=======
-                        PathExecutor.Pathing(_pathRecorder.PathingTask, new CancellationTokenSource());
->>>>>>> 98b13761
                     }
                 }
             ));
