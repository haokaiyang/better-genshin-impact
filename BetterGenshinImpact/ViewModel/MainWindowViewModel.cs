﻿using BetterGenshinImpact.GameTask;
using BetterGenshinImpact.View.Test;
using CommunityToolkit.Mvvm.ComponentModel;
using CommunityToolkit.Mvvm.Input;
using Microsoft.Extensions.Logging;
using System;
using System.Diagnostics;
using System.Windows;
using Vision.Recognition;
using Vision.Recognition.Helper.Simulator;
using Vision.WindowCapture;
using Windows.Win32.Foundation;
using Windows.Win32.UI.WindowsAndMessaging;
using static Windows.Win32.PInvoke;

namespace BetterGenshinImpact.ViewModel
{
    public partial class MainWindowViewModel : ObservableObject
    {
        [ObservableProperty] private string[] _modeNames = WindowCaptureFactory.ModeNames();

        [ObservableProperty] private string? _selectedMode = CaptureMode.BitBlt.ToString();

        private MaskWindow? _maskWindow;
        private readonly ILogger<MainWindowViewModel> _logger = App.GetLogger<MainWindowViewModel>();

        private TaskDispatcher _taskDispatcher = new();


        [RelayCommand]
        private void OnLoaded()
        {
            //TestMask();
            //TestRect();
        }

        [RelayCommand]
        private void OnClosed()
        {
            _maskWindow?.Close();
            Application.Current.Shutdown();
        }

        [RelayCommand]
        private void OnStartCaptureTest()
        {
            if (SelectedMode == null)
            {
                MessageBox.Show("请选择捕获方式");
                return;
            }
            var hWnd = SystemControl.FindGenshinImpactHandle();
            if (hWnd == IntPtr.Zero)
            {
                MessageBox.Show("未找到原神窗口");
                return;
            }
            CaptureTestWindow captureTestWindow = new();
            captureTestWindow.StartCapture(hWnd, SelectedMode.ToCaptureMode());
            captureTestWindow.Show();
        }

        [RelayCommand]
        private void OnStartTrigger()
        {
            TestMask();
            if (SelectedMode == null)
            { 
                MessageBox.Show("请选择捕获方式");
                return;
            }
            _taskDispatcher.Start(SelectedMode.ToCaptureMode());
        }

        [RelayCommand]
        private void OnStopTrigger()
        {
<<<<<<< HEAD
            HWND hWnd = (HWND)SystemControl.FindGenshinImpactHandle();
            if (hWnd == HWND.Null)
=======
            if (SelectedMode == null)
>>>>>>> 1a06f348
            {
                MessageBox.Show("请选择捕获方式");
                return;
            }
<<<<<<< HEAD

            GetWindowRect(hWnd, out var rect);
            //var x = rect.X;
            //var y = rect.Y;
            //var w = rect.Width;
            //var h = rect.Height;

            var x = (int)Math.Ceiling(rect.X * PrimaryScreen.ScaleX);
            var y = (int)Math.Ceiling(rect.Y * PrimaryScreen.ScaleY);
            var w = (int)Math.Ceiling(rect.Width * PrimaryScreen.ScaleX);
            var h = (int)Math.Ceiling(rect.Height * PrimaryScreen.ScaleY);
            Debug.WriteLine($"原神窗口大小：{rect.Width} x {rect.Height}");
            Debug.WriteLine($"原神窗口大小(计算DPI缩放后)：{w} x {h}");

            GetClientRect(hWnd, out var clientRect);
            var cx = clientRect.X;
            var cy = clientRect.Y;
            var cw = clientRect.Width;
            var ch = clientRect.Height;

            Debug.WriteLine($"原神窗口内控件大小：{clientRect.Width} x {clientRect.Height}");


            var h2 = GetSystemMetrics(SYSTEM_METRICS_INDEX.SM_CYFRAME);
            var h3 = GetSystemMetrics(SYSTEM_METRICS_INDEX.SM_CYCAPTION);
            _logger.LogInformation($"标题栏高度: {h2}  {h3}");

=======
            _taskDispatcher.Stop();
>>>>>>> 1a06f348
        }

        //private void TestRect()
        //{
        //    var hWnd = SystemControl.FindGenshinImpactHandle();
        //    if (hWnd == IntPtr.Zero)
        //    {
        //        MessageBox.Show("未找到原神窗口");
        //        return;
        //    }

        //    User32.GetWindowRect(hWnd, out var rect);
        //    //var x = rect.X;
        //    //var y = rect.Y;
        //    //var w = rect.Width;
        //    //var h = rect.Height;

        //    var x = (int)Math.Ceiling(rect.X * PrimaryScreen.ScaleX);
        //    var y = (int)Math.Ceiling(rect.Y * PrimaryScreen.ScaleY);
        //    var w = (int)Math.Ceiling(rect.Width * PrimaryScreen.ScaleX);
        //    var h = (int)Math.Ceiling(rect.Height * PrimaryScreen.ScaleY);
        //    Debug.WriteLine($"原神窗口大小：{rect.Width} x {rect.Height}");
        //    Debug.WriteLine($"原神窗口大小(计算DPI缩放后)：{w} x {h}");

        //    User32.GetClientRect(hWnd, out var clientRect);
        //    var cx = clientRect.X;
        //    var cy = clientRect.Y;
        //    var cw = clientRect.Width;
        //    var ch = clientRect.Height;

        //    Debug.WriteLine($"原神窗口内控件大小：{clientRect.Width} x {clientRect.Height}");


        //    var h2 = User32.GetSystemMetrics(User32.SystemMetric.SM_CYFRAME);
        //    var h3 = User32.GetSystemMetrics(User32.SystemMetric.SM_CYCAPTION);
        //    _logger.LogInformation($"标题栏高度: {h2}  {h3}");

        //}

        private void TestMask()
        {
            HWND hWnd = (HWND)SystemControl.FindGenshinImpactHandle();
            if (hWnd == HWND.Null)
            {
                MessageBox.Show("未找到原神窗口");
                return;
            }

            GetWindowRect(hWnd, out var rect);
            var x = rect.X;
            var y = rect.Y;
            var w = rect.Width;
            var h = rect.Height;

            //var x = (int)Math.Ceiling(rect.X * PrimaryScreen.ScaleX);
            //var y = (int)Math.Ceiling(rect.Y * PrimaryScreen.ScaleY);
            //var w = (int)Math.Ceiling(rect.Width * PrimaryScreen.ScaleX);
            //var h = (int)Math.Ceiling(rect.Height * PrimaryScreen.ScaleY);
            //Debug.WriteLine($"原神窗口大小：{rect.Width} x {rect.Height}");
            //Debug.WriteLine($"原神窗口大小(计算DPI缩放后)：{w} x {h}");

            //var x = 0;
            //var y = 0;
            //var w = 1200;
            //var h = 800;

            _maskWindow = MaskWindow.Instance();
            ////window.Owner = this;
            _maskWindow.Left = x;
            _maskWindow.Top = y;
            _maskWindow.Width = w;
            _maskWindow.Height = h;
            _maskWindow.Logger = App.GetLogger<MaskWindow>();
            _maskWindow.Show();

            _logger.LogInformation("Mask Window showed 遮罩窗口启动成功");
        }
    }
}<|MERGE_RESOLUTION|>--- conflicted
+++ resolved
@@ -75,47 +75,13 @@
         [RelayCommand]
         private void OnStopTrigger()
         {
-<<<<<<< HEAD
             HWND hWnd = (HWND)SystemControl.FindGenshinImpactHandle();
             if (hWnd == HWND.Null)
-=======
-            if (SelectedMode == null)
->>>>>>> 1a06f348
             {
                 MessageBox.Show("请选择捕获方式");
                 return;
             }
-<<<<<<< HEAD
-
-            GetWindowRect(hWnd, out var rect);
-            //var x = rect.X;
-            //var y = rect.Y;
-            //var w = rect.Width;
-            //var h = rect.Height;
-
-            var x = (int)Math.Ceiling(rect.X * PrimaryScreen.ScaleX);
-            var y = (int)Math.Ceiling(rect.Y * PrimaryScreen.ScaleY);
-            var w = (int)Math.Ceiling(rect.Width * PrimaryScreen.ScaleX);
-            var h = (int)Math.Ceiling(rect.Height * PrimaryScreen.ScaleY);
-            Debug.WriteLine($"原神窗口大小：{rect.Width} x {rect.Height}");
-            Debug.WriteLine($"原神窗口大小(计算DPI缩放后)：{w} x {h}");
-
-            GetClientRect(hWnd, out var clientRect);
-            var cx = clientRect.X;
-            var cy = clientRect.Y;
-            var cw = clientRect.Width;
-            var ch = clientRect.Height;
-
-            Debug.WriteLine($"原神窗口内控件大小：{clientRect.Width} x {clientRect.Height}");
-
-
-            var h2 = GetSystemMetrics(SYSTEM_METRICS_INDEX.SM_CYFRAME);
-            var h3 = GetSystemMetrics(SYSTEM_METRICS_INDEX.SM_CYCAPTION);
-            _logger.LogInformation($"标题栏高度: {h2}  {h3}");
-
-=======
             _taskDispatcher.Stop();
->>>>>>> 1a06f348
         }
 
         //private void TestRect()
@@ -127,7 +93,7 @@
         //        return;
         //    }
 
-        //    User32.GetWindowRect(hWnd, out var rect);
+        //    GetWindowRect(hWnd, out var rect);
         //    //var x = rect.X;
         //    //var y = rect.Y;
         //    //var w = rect.Width;
