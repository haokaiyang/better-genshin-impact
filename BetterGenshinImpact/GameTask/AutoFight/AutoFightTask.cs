﻿using BetterGenshinImpact.Core.Recognition.ONNX;
using BetterGenshinImpact.Core.Simulator;
using BetterGenshinImpact.Core.Simulator.Extensions;
using BetterGenshinImpact.GameTask.AutoFight.Model;
using BetterGenshinImpact.GameTask.AutoFight.Script;
using BetterGenshinImpact.GameTask.Model.Area;
using Microsoft.Extensions.Logging;
using System;
using System.Collections.Generic;
using System.Diagnostics;
using System.Globalization;
using System.Linq;
using System.Threading;
using System.Threading.Tasks;
using BetterGenshinImpact.GameTask.AutoFight.Assets;
using static BetterGenshinImpact.GameTask.Common.TaskControl;
using BetterGenshinImpact.Core.Recognition.OpenCv;
using BetterGenshinImpact.GameTask.Common.Job;
using OpenCvSharp;
using Vanara;
using Vanara.PInvoke;
using BetterGenshinImpact.Core.Config;

namespace BetterGenshinImpact.GameTask.AutoFight;

public class AutoFightTask : ISoloTask
{
    public string Name => "自动战斗";

    private readonly AutoFightParam _taskParam;

    private readonly CombatScriptBag _combatScriptBag;

    private CancellationToken _ct;

    private readonly BgiYoloV8Predictor _predictor;

    private DateTime _lastFightFlagTime = DateTime.Now; // 战斗标志最近一次出现的时间

    private readonly double _dpi = TaskContext.Instance().DpiScale;


    private class TaskFightFinishDetectConfig
    {
        public int DelayTime = 1500;
        public Dictionary<string, int> DelayTimes = new();
        public double CheckTime = 5;
        public List<string> CheckNames = new();
        public bool FastCheckEnabled;

        public TaskFightFinishDetectConfig(AutoFightParam.FightFinishDetectConfig finishDetectConfig)
        {
            FastCheckEnabled = finishDetectConfig.FastCheckEnabled;
            ParseCheckTimeString(finishDetectConfig.FastCheckParams, out CheckTime, CheckNames);
            ParseFastCheckEndDelayString(finishDetectConfig.CheckEndDelay, out DelayTime, DelayTimes);
            BattleEndProgressBarColor = ParseStringToTuple(finishDetectConfig.BattleEndProgressBarColor, (95, 235, 255));
            BattleEndProgressBarColorTolerance = ParseSingleOrCommaSeparated(finishDetectConfig.BattleEndProgressBarColorTolerance, (6, 6, 6));
        }

        public (int, int, int) BattleEndProgressBarColor { get; }
        public (int, int, int) BattleEndProgressBarColorTolerance { get; }

        public static void ParseCheckTimeString(
            string input,
            out double checkTime,
            List<string> names)
        {
            checkTime = 5;
            if (string.IsNullOrEmpty(input))
            {
                return; // 直接返回
            }

            var uniqueNames = new HashSet<string>(); // 用于临时去重的集合

            // 按分号分割字符串
            var segments = input.Split(new[] { ';' }, StringSplitOptions.RemoveEmptyEntries);

            foreach (var segment in segments)
            {
                var trimmedSegment = segment.Trim();

                // 如果是纯数字部分
                if (double.TryParse(trimmedSegment, NumberStyles.Float, CultureInfo.InvariantCulture, out double number))
                {
                    checkTime = number; // 更新 CheckTime
                }
                else if (!uniqueNames.Contains(trimmedSegment)) // 如果是非数字且不重复
                {
                    uniqueNames.Add(trimmedSegment); // 添加到集合
                }
            }

            names.AddRange(uniqueNames); // 将集合转换为列表
        }

        public static void ParseFastCheckEndDelayString(
            string input,
            out int delayTime,
            Dictionary<string, int> nameDelayMap)
        {
            delayTime = 1500;

            if (string.IsNullOrEmpty(input))
            {
                return; // 直接返回
            }

            // 分割字符串，以分号为分隔符
            var segments = input.Split(new[] { ';' }, StringSplitOptions.RemoveEmptyEntries);

            foreach (var segment in segments)
            {
                var parts = segment.Split(',');

                // 如果是纯数字部分
                if (parts.Length == 1)
                {
                    if (double.TryParse(parts[0].Trim(), NumberStyles.Float, CultureInfo.InvariantCulture, out double number))
                    {
                        delayTime = (int)(number * 1000); // 更新 delayTime
                    }
                }
                // 如果是名字,数字格式
                else if (parts.Length == 2)
                {
                    string name = parts[0].Trim();
                    if (double.TryParse(parts[1].Trim(), NumberStyles.Float, CultureInfo.InvariantCulture, out double value))
                    {
                        nameDelayMap[name] = (int)(value * 1000); // 更新字典，取最后一个值
                    }
                }
                // 其他格式，跳过不处理
            }
        }


        static bool IsSingleNumber(string input, out int result)
        {
            return int.TryParse(input, out result);
        }

        static (int, int, int) ParseSingleOrCommaSeparated(string input, (int, int, int) defaultValue)
        {
            // 如果是单个数字
            if (IsSingleNumber(input, out var singleNumber))
            {
                return (singleNumber, singleNumber, singleNumber);
            }

            return ParseStringToTuple(input, defaultValue);
        }

        static (int, int, int) ParseStringToTuple(string input, (int, int, int) defaultValue)
        {
            // 尝试按逗号分割字符串
            var parts = input.Split(',');
            if (parts.Length == 3 &&
                int.TryParse(parts[0], out var num1) &&
                int.TryParse(parts[1], out var num2) &&
                int.TryParse(parts[2], out var num3))
            {
                return (num1, num2, num3);
            }

            // 如果解析失败，返回默认值
            return defaultValue;
        }
    }

    private TaskFightFinishDetectConfig _finishDetectConfig;

    public AutoFightTask(AutoFightParam taskParam)
    {
        _taskParam = taskParam;
        _combatScriptBag = CombatScriptParser.ReadAndParse(_taskParam.CombatStrategyPath);

        if (_taskParam.FightFinishDetectEnabled)
        {
            _predictor = BgiYoloV8PredictorFactory.GetPredictor(@"Assets\Model\World\bgi_world.onnx");
        }

        _finishDetectConfig = new TaskFightFinishDetectConfig(_taskParam.FinishDetectConfig);
    }

    // 方法1：判断是否是单个数字

    /*public int delayTime=1500;
    public Dictionary<string, int> delayTimes = new();
    public double checkTime = 5;
    public List<string> checkNames = new();*/
    public async Task Start(CancellationToken ct)
    {
        _ct = ct;

        LogScreenResolution();
        var combatScenes = new CombatScenes().InitializeTeam(CaptureToRectArea());
        if (!combatScenes.CheckTeamInitialized())
        {
            throw new Exception("识别队伍角色失败");
        }

        var combatCommands = _combatScriptBag.FindCombatScript(combatScenes.Avatars);

        // 新的取消token
        var cts2 = new CancellationTokenSource();
        ct.Register(cts2.Cancel);

        combatScenes.BeforeTask(cts2.Token);
        TimeSpan fightTimeout = TimeSpan.FromSeconds(_taskParam.Timeout); // 战斗超时时间
        Stopwatch timeoutStopwatch = Stopwatch.StartNew();

        Stopwatch checkFightFinishStopwatch = Stopwatch.StartNew();
        TimeSpan checkFightFinishTime = TimeSpan.FromSeconds(_finishDetectConfig.CheckTime); //检查战斗超时时间的超时时间


        //战斗前检查，可做成配置
/*        if (await CheckFightFinish()) {
            return;
        }*/
        var fightEndFlag = false;
        string lastFighttName = "";
        //统计切换人打架次数
        var countFight = 0;
        // 战斗操作
        var fightTask = Task.Run(async () =>
        {
            try
            {
                while (!cts2.Token.IsCancellationRequested)
                {
                    // 通用化战斗策略
                    for (var i = 0; i < combatCommands.Count; i++)
                    {
                        var command = combatCommands[i];
                        if (timeoutStopwatch.Elapsed > fightTimeout)
                        {
                            Logger.LogInformation("战斗超时结束");
                            fightEndFlag = true;
                            break;
                        }

                        command.Execute(combatScenes);
                        //统计战斗人次
                        if (i==combatCommands.Count - 1 ||  command.Name!=combatCommands[i+1].Name)
                        {
                            countFight++;
                        }

                        lastFighttName = command.Name;
                        if (!fightEndFlag && _taskParam is { FightFinishDetectEnabled: true })
                        {
                            //处于最后一个位置，或者当前执行人和下一个人名字不一样的情况，满足一定条件(开启快速检查，并且检查时间大于0或人名存在配置)检查战斗
                            if (i == combatCommands.Count - 1
                                || (
                                    _finishDetectConfig.FastCheckEnabled && command.Name != combatCommands[i + 1].Name &&
                                    ((_finishDetectConfig.CheckTime > 0 && checkFightFinishStopwatch.Elapsed > checkFightFinishTime)
                                     || _finishDetectConfig.CheckNames.Contains(command.Name))
                                ))
                            {
                                checkFightFinishStopwatch.Restart();
                                var delayTime = _finishDetectConfig.DelayTime;
                                if (_finishDetectConfig.DelayTimes.TryGetValue(command.Name, out var time))
                                {
                                    delayTime = time;
                                    Logger.LogInformation($"{command.Name}结束后，延时检查为{delayTime}毫秒");
                                }
                                else
                                {
                                    Logger.LogInformation($"延时检查为{delayTime}毫秒");
                                }

                                /*if (i<combatCommands.Count - 1)
                                {
                                    Logger.LogInformation($"{command.Name}下一个人为{combatCommands[i+1].Name}毫秒");
                                }*/
                                fightEndFlag = await CheckFightFinish(delayTime);
                            }
                        }

                        if (fightEndFlag)
                        {
                            break;
                        }
                    }


                    if (fightEndFlag)
                    {
                        break;
                    }
                }
            }
            catch (Exception e)
            {
                Debug.WriteLine(e.Message);
                Debug.WriteLine(e.StackTrace);
                throw;
            }
        }, cts2.Token);

        await fightTask;

        // 战斗结束检测线程
        // var endTask = Task.Run(async () =>
        // {
        //     if (!_taskParam.FightFinishDetectEnabled)
        //     {
        //         return;
        //     }
        //
        //     try
        //     {
        //         while (!cts2.IsCancellationRequested)
        //         {
        //             var finish = await CheckFightFinish();
        //             if (finish)
        //             {
        //                 await cts2.CancelAsync();
        //                 break;
        //             }
        //
        //             Sleep(1000, cts2.Token);
        //         }
        //     }
        //     catch (Exception e)
        //     {
        //         Debug.WriteLine(e.Message);
        //         Debug.WriteLine(e.StackTrace);
        //     }
        // }, cts2.Token);
        //
        // await Task.WhenAll(fightTask, endTask);
        if (_taskParam.KazuhaPickupEnabled)
        {
            // 队伍中存在万叶的时候使用一次长E
            var kazuha = combatScenes.Avatars.FirstOrDefault(a => a.Name == "枫原万叶");
            if (kazuha != null)
            {
<<<<<<< HEAD
                var time = DateTime.UtcNow -  kazuha.LastSkillTime;
                //当万叶cd大于3时或战斗人次少于2时（通常无怪物情况下），此时不再触发万叶拾取，
                if (!(countFight < 2 || lastFighttName== "枫原万叶" && time.TotalSeconds>3))
=======
                var time = DateTime.UtcNow - kazuha.LastSkillTime;
                //当万叶最后一个出招，并且cd大于3时，此时不再触发万叶拾取
                if (!(lastFighttName == "枫原万叶" && time.TotalSeconds > 3))
>>>>>>> 6e7c7fb7
                {
                    Logger.LogInformation("使用枫原万叶长E拾取掉落物");
                    await Delay(300, ct);
                    if (kazuha.TrySwitch())
                    {
                        if (time.TotalMilliseconds > 0 && time.TotalSeconds <= kazuha.SkillHoldCd)
                        {
                            Logger.LogInformation("枫原万叶长E技能可能处于冷却中，等待 {Time} s", time.TotalSeconds);
                            await Delay((int)Math.Ceiling(time.TotalMilliseconds), ct);
                        }

                        kazuha.UseSkill(true);
                        await Task.Delay(100);
                        Simulation.SendInput.SimulateAction(GIActions.NormalAttack);
                        await Delay(1500, ct);
                    }
                }
                else
                {
                    Logger.LogInformation((countFight < 2 ? "首个人出招就结束战斗，应该无怪物":"距最近一次万叶出招，时间过短")+"，跳过此次万叶拾取！");
                }
            }
        }

        if (_taskParam is { PickDropsAfterFightEnabled: true })
        {
            // 执行自动拾取掉落物的功能
            await new ScanPickTask().Start(ct);
        }
    }

    private void LogScreenResolution()
    {
        var gameScreenSize = SystemControl.GetGameScreenRect(TaskContext.Instance().GameHandle);
        if (gameScreenSize.Width * 9 != gameScreenSize.Height * 16)
        {
            Logger.LogError("游戏窗口分辨率不是 16:9 ！当前分辨率为 {Width}x{Height} , 非 16:9 分辨率的游戏无法正常使用自动战斗功能 !", gameScreenSize.Width, gameScreenSize.Height);
            throw new Exception("游戏窗口分辨率不是 16:9");
        }
    }

    static bool AreDifferencesWithinBounds((int, int, int) a, (int, int, int) b, (int, int, int) c)
    {
        // 计算每个位置的差值绝对值并进行比较
        return Math.Abs(a.Item1 - b.Item1) < c.Item1 &&
               Math.Abs(a.Item2 - b.Item2) < c.Item2 &&
               Math.Abs(a.Item3 - b.Item3) < c.Item3;
    }

    private async Task<bool> CheckFightFinish(int delayTime = 1500)
    {
        //  YOLO 判断血条和怪物位置
        // if (HasFightFlagByYolo(CaptureToRectArea()))
        //  {
        //    _lastFightFlagTime = DateTime.Now;
        //  return false;
        //   }
        //

        //Random random = new Random();
        //double randomFraction = random.NextDouble();  // 生成 0 到 1 之间的随机小数
        //此处随机数，防止固定招式下，使按L正好处于招式下，导致无法准确判断战斗结束
        // double randomNumber = 1 + (randomFraction * (3 - 1));

        // 几秒内没有检测到血条和怪物位置，则开始旋转视角重新检测
        //if ((DateTime.Now - _lastFightFlagTime).TotalSeconds > randomNumber)
        //{
        // 旋转完毕后都没有检测到血条和怪物位置，则按L键确认战斗结束
        /**
        Simulation.SendInput.Mouse.MiddleButtonClick();
        await Delay(300, _ct);
        for (var i = 0; i < 8; i++)
        {
            Simulation.SendInput.Mouse.MoveMouseBy((int)(500 * _dpi), 0);
            await Delay(800, _ct); // 等待视角稳定
            if (HasFightFlagByYolo(CaptureToRectArea()))
            {
                _lastFightFlagTime = DateTime.Now;
                return false;
            }
        }
        **/

        await Delay(delayTime, _ct);
        Logger.LogInformation("打开编队界面检查战斗是否结束");
        // 最终方案确认战斗结束
        Simulation.SendInput.SimulateAction(GIActions.OpenPartySetupScreen);
        await Delay(450, _ct);
        var ra = CaptureToRectArea();
        var b3 = ra.SrcMat.At<Vec3b>(50, 790);//进度条颜色
        var whiteTile = ra.SrcMat.At<Vec3b>(50, 772);//白块
        if (IsWhite(whiteTile.Item2, whiteTile.Item1, whiteTile.Item0)&&IsYellow(b3.Item2, b3.Item1, b3.Item0)/* AreDifferencesWithinBounds(_finishDetectConfig.BattleEndProgressBarColor, (b3.Item0, b3.Item1, b3.Item2), _finishDetectConfig.BattleEndProgressBarColorTolerance)*/)
        {
            Logger.LogInformation("识别到战斗结束");
            Simulation.SendInput.SimulateAction(GIActions.Drop);
            return true;
        }

        Simulation.SendInput.SimulateAction(GIActions.Drop);
        Logger.LogInformation($"未识别到战斗结束{b3.Item0},{b3.Item1},{b3.Item2}");
        _lastFightFlagTime = DateTime.Now;
        return false;

        //  }

        return false;
    }
     bool IsYellow(int r, int g, int b)
    {
        //Logger.LogInformation($"IsYellow({r},{g},{b})");
        // 黄色范围：R高，G高，B低
        return (r >= 200 && r <= 255) && 
               (g >= 200 && g <= 255) && 
               (b >= 0 && b <= 100);
    }
     bool IsWhite(int r, int g, int b)
    {
        //Logger.LogInformation($"IsWhite({r},{g},{b})");
        // 白色范围：R高，G高，B低
        return (r >= 240 && r <= 255) && 
               (g >= 240 && g <= 255) && 
               (b >= 240 && b <= 255);
    }
    private bool HasFightFlagByYolo(ImageRegion imageRegion)
    {
        // if (RuntimeHelper.IsDebug)
        // {
        //     imageRegion.SrcMat.SaveImage(Global.Absolute(@"log\fight\" + $"{DateTime.Now:yyyyMMdd_HHmmss_ffff}.png"));
        // }
        var dict = _predictor.Detect(imageRegion);
        return dict.ContainsKey("health_bar") || dict.ContainsKey("enemy_identify");
    }

    // 无用
    // [Obsolete]
    // private bool HasFightFlagByGadget(ImageRegion imageRegion)
    // {
    //     // 小道具位置 1920-133,800,60,50
    //     var gadgetMat = imageRegion.DeriveCrop(AutoFightAssets.Instance.GadgetRect).SrcMat;
    //     var list = ContoursHelper.FindSpecifyColorRects(gadgetMat, new Scalar(225, 220, 225), new Scalar(255, 255, 255));
    //     // 要大于 gadgetMat 的 1/2
    //     return list.Any(r => r.Width > gadgetMat.Width / 2 && r.Height > gadgetMat.Height / 2);
    // }
}<|MERGE_RESOLUTION|>--- conflicted
+++ resolved
@@ -337,15 +337,9 @@
             var kazuha = combatScenes.Avatars.FirstOrDefault(a => a.Name == "枫原万叶");
             if (kazuha != null)
             {
-<<<<<<< HEAD
                 var time = DateTime.UtcNow -  kazuha.LastSkillTime;
                 //当万叶cd大于3时或战斗人次少于2时（通常无怪物情况下），此时不再触发万叶拾取，
                 if (!(countFight < 2 || lastFighttName== "枫原万叶" && time.TotalSeconds>3))
-=======
-                var time = DateTime.UtcNow - kazuha.LastSkillTime;
-                //当万叶最后一个出招，并且cd大于3时，此时不再触发万叶拾取
-                if (!(lastFighttName == "枫原万叶" && time.TotalSeconds > 3))
->>>>>>> 6e7c7fb7
                 {
                     Logger.LogInformation("使用枫原万叶长E拾取掉落物");
                     await Delay(300, ct);
