--- conflicted
+++ resolved
@@ -239,11 +239,7 @@
                     Debug.WriteLine($"在 {iteration} 迭代后，已经接近目标点，不再进一步调整。");
                     break;
                 }
-<<<<<<< HEAD
-                while (mouseDistance < 2 * tolerance && currentZoomLevel > 1)
-=======
-                while (mouseDistance < 2 * tolerance && mapZoomLevel > 1)
->>>>>>> 57bcb3cd
+                else if (mouseDistance < 200 && currentZoomLevel > 1)
                 {   // 放大地图
                     await AdjustMapZoomLevel(true);
                     totalMoveMouseX *= (currentZoomLevel) / (currentZoomLevel - 1);
