--- conflicted
+++ resolved
@@ -45,12 +45,7 @@
     private readonly TaskTriggerDispatcher _taskDispatcher;
     private readonly MouseKeyMonitor _mouseKeyMonitor = new();
 
-<<<<<<< HEAD
     [ObservableProperty] private string[] _inferenceDevices = ["CPU", "GPU"];
-=======
-    // 记录上次使用原神的句柄
-    private IntPtr _hWnd;
->>>>>>> e1f3b01e
 
     public HomePageViewModel(IConfigService configService, TaskTriggerDispatcher taskTriggerDispatcher)
     {
